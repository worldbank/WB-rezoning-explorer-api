--- conflicted
+++ resolved
@@ -14,11 +14,7 @@
         {
             "request": request,
             "filter_endpoint": request.url_for(
-<<<<<<< HEAD
-                "filter_country", **dict(country_id="NGA", z="{z}", x="{x}", y="{y}")
-=======
                 "filter_country", **dict(country_id="BOL", z="{z}", x="{x}", y="{y}")
->>>>>>> 100081ec
             ),
             "lcoe_endpoint": request.url_for(
                 "lcoe", **dict(country_id="AFG", z="{z}", x="{x}", y="{y}")
@@ -27,11 +23,7 @@
                 "score", **dict(country_id="AFG", z="{z}", x="{x}", y="{y}")
             ),
             "layers_endpoint": request.url_for(
-<<<<<<< HEAD
-                "layers", **dict(country_id="NGA", id="{id}", z="{z}", x="{x}", y="{y}")
-=======
                 "layers", **dict(country_id="BOL", id="{id}", z="{z}", x="{x}", y="{y}")
->>>>>>> 100081ec
             ),
             "layer_list": request.url_for("layer_list"),
             "filter_schema": request.url_for("filter_schema"),
